--- conflicted
+++ resolved
@@ -57,17 +57,9 @@
 	const episodeMatch = name.match(EP_REGEX);
 	const fullMatch =
 		episodeMatch?.[0] ?? seasonMatch?.[0] ?? movieMatch?.[0] ?? name;
-<<<<<<< HEAD
 	return cleanseSeparators(fullMatch);
-}
-=======
-	return fullMatch
-		.replace(/[._()[\]]/g, " ")
-		.replace(/\s+/g, " ")
-		.trim();
 }
 export const tapLog = (value) => {
 	console.log(value);
 	return value;
-};
->>>>>>> f72e7928
+};