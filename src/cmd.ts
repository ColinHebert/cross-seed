#!/usr/bin/env node
import chalk from "chalk";
import { Option, program } from "commander";
import { createRequire } from "module";
import ms from "ms";
import { inspect } from "util";
import { generateConfig, getFileConfig } from "./configuration.js";
import { Action } from "./constants.js";
import { jobsLoop } from "./jobs.js";
import { diffCmd } from "./diff.js";
import { exitOnCrossSeedErrors } from "./errors.js";
import { initializeLogger, Label, logger } from "./logger.js";
import { main, scanRssFeeds } from "./pipeline.js";
import {
	initializePushNotifier,
	sendTestNotification,
} from "./pushNotifier.js";
import { RuntimeConfig, setRuntimeConfig } from "./runtimeConfig.js";
import { createSearcheeFromMetafile } from "./searchee.js";
import { serve } from "./server.js";
import "./signalHandlers.js";
import { db } from "./db.js";
import { doStartupValidation } from "./startup.js";
import { parseTorrentFromFilename } from "./torrent.js";
const require = createRequire(import.meta.url);
const packageDotJson = require("../package.json");

function fallback(...args) {
	for (const arg of args) {
		if (arg !== undefined) return arg;
	}
	return undefined;
}

function processOptions(options): RuntimeConfig {
	if (options.rssCadence) {
		options.rssCadence = Math.max(ms(options.rssCadence), ms("10 minutes"));
	}
	if (options.searchCadence) {
		options.searchCadence = Math.max(
			ms(options.searchCadence),
			ms("1 day")
		);
	}

	if (options.excludeOlder) {
		options.excludeOlder = ms(options.excludeOlder);
	}
	if (options.excludeRecentSearch) {
		options.excludeRecentSearch = ms(options.excludeRecentSearch);
	}
	return options;
}

const fileConfig = await getFileConfig();

function createCommandWithSharedOptions(name, description) {
	return program
		.command(name)
		.description(description)
		.option(
			"-T, --torznab <urls...>",
			"Torznab urls with apikey included (separated by spaces)",
			fallback(fileConfig.torznab)
		)
		.option(
			"-d, --data-dirs <dirs...>",
			"Directories to use if searching by data instead of torrents (separated by spaces)",
			fallback(fileConfig.dataDirs)
		)
		.option(
			"-dm, --data-mode <safe, risky>",
			"Safe will only download torrents with perfect matches. Risky will allow for renames and more matches, but might cause false positives",
			fallback(fileConfig.dataMode, "safe")
		)
		.option(
<<<<<<< HEAD
			"-h, --hardlink-dir <dir>",
			"Directory to output data-matched hardlinks to",
			fileConfig.hardlinkDir
=======
			"-dc --dataCategory <cat>",
			"Category to assign torrents from data-based matching",
			fallback(fileConfig.dataCategory, "cross-seed-data")
>>>>>>> 185c1a2c
		)
		.requiredOption(
			"-i, --torrent-dir <dir>",
			"Directory with torrent files",
			fileConfig.torrentDir
		)
		.requiredOption(
			"-s, --output-dir <dir>",
			"Directory to save results in",
			fileConfig.outputDir
		)
		.requiredOption(
			"--include-non-videos",
			"Include torrents which contain non-video files",
			fallback(fileConfig.includeNonVideos, false)
		)
		.option(
			"-e, --include-episodes",
			"Include single-episode torrents in the search",
			fallback(fileConfig.includeEpisodes, false)
		)
		.option(
			"--no-include-non-videos",
			"Don't include torrents which contain non-videos"
		)
		.option("--no-include-episodes", "Don't include episode torrents")
		.requiredOption(
			"--fuzzy-size-threshold <decimal>",
			"The size difference allowed to be considered a match.",
			fallback(fileConfig.fuzzySizeThreshold, 0.02)
		)
		.option(
			"-x, --exclude-older <cutoff>",
			"Exclude torrents first seen more than n minutes ago. Bypasses the -a flag.",
			fileConfig.excludeOlder
		)
		.option(
			"-r, --exclude-recent-search <cutoff>",
			"Exclude torrents which have been searched more recently than n minutes ago. Bypasses the -a flag.",
			fileConfig.excludeRecentSearch
		)
		.requiredOption("-v, --verbose", "Log verbose output", false)
		.addOption(
			new Option(
				"-A, --action <action>",
				"If set to 'inject', cross-seed will attempt to add the found torrents to your torrent client."
			)
				.default(fallback(fileConfig.action, Action.SAVE))
				.choices(Object.values(Action))
				.makeOptionMandatory()
		)
		.option(
			"--rtorrent-rpc-url <url>",
			"The url of your rtorrent XMLRPC interface. Requires '-A inject'. See the docs for more information.",
			fileConfig.rtorrentRpcUrl
		)
		.option(
			"--qbittorrent-url <url>",
			"The url of your qBittorrent webui. Requires '-A inject'. See the docs for more information.",
			fileConfig.qbittorrentUrl
		)
		.option(
			"--transmission-rpc-url <url>",
			"The url of your Transmission RPC interface. Requires '-A inject'. See the docs for more information.",
			fileConfig.transmissionRpcUrl
		)
		.option(
			"--duplicate-categories",
			"Create and inject using categories with the same save paths as your normal categories",
			fileConfig.duplicateCategories
		)
		.option(
			"--notification-webhook-url <url>",
			"cross-seed will send POST requests to this url with a JSON payload of { title, body }",
			fileConfig.notificationWebhookUrl
		)
		.requiredOption(
			"-d, --delay <delay>",
			"Pause duration (seconds) between searches",
			parseFloat,
			fallback(fileConfig.delay, 10)
		);
}

program.name(packageDotJson.name);
program.description(chalk.yellow.bold("cross-seed"));
program.version(
	packageDotJson.version,
	"-V, --version",
	"output the current version"
);

program
	.command("gen-config")
	.description("Generate a config file")
	.option(
		"-d, --docker",
		"Generate the docker config instead of the normal one"
	)
	.action((options) => {
		generateConfig(options);
	});

program
	.command("clear-cache")
	.description("Clear the cache of downloaded-and-rejected torrents")
	.action(async () => {
		await db("decision").del();
		await db.destroy();
	});

program
	.command("test-notification")
	.description("Send a test notification")
	.requiredOption(
		"--notification-webhook-url <url>",
		"cross-seed will send POST requests to this url with a JSON payload of { title, body }",
		fileConfig.notificationWebhookUrl
	)
	.action((options) => {
		setRuntimeConfig(options);
		initializeLogger();
		initializePushNotifier();
		sendTestNotification();
	});

program
	.command("diff")
	.description("Analyze two torrent files for cross-seed compatibility")
	.argument("searchee")
	.argument("candidate")
	.action(diffCmd);

program
	.command("tree")
	.description("Print a torrent's file tree")
	.argument("torrent")
	.action(async (fn) => {
		console.log(
			createSearcheeFromMetafile(await parseTorrentFromFilename(fn))
		);
	});

createCommandWithSharedOptions("daemon", "Start the cross-seed daemon")
	.option(
		"-p, --port <port>",
		"Listen on a custom port",
		(n) => parseInt(n),
		fallback(fileConfig.port, 2468)
	)
	.option("--host <host>", "Bind to a specific IP address", fileConfig.host)
	.option("--no-port", "Do not listen on any port")
	.option(
		"--search-cadence <cadence>",
		"Run searches on a schedule. Format: https://github.com/vercel/ms",
		fileConfig.searchCadence
	)
	.option(
		"--rss-cadence <cadence>",
		"Run an rss scan on a schedule. Format: https://github.com/vercel/ms",
		fileConfig.rssCadence
	)
	.action(async (options) => {
		try {
			const runtimeConfig = processOptions(options);
			setRuntimeConfig(runtimeConfig);
			initializeLogger();
			initializePushNotifier();
			logger.verbose({
				label: Label.CONFIGDUMP,
				message: inspect(runtimeConfig),
			});
			await db.migrate.latest();
			await doStartupValidation();
			serve(options.port, options.host);
			jobsLoop();
		} catch (e) {
			exitOnCrossSeedErrors(e);
			await db.destroy();
		}
	});

createCommandWithSharedOptions("rss", "Run an rss scan").action(
	async (options) => {
		try {
			const runtimeConfig = processOptions(options);
			setRuntimeConfig(runtimeConfig);
			initializeLogger();
			initializePushNotifier();
			logger.verbose({
				label: Label.CONFIGDUMP,
				message: inspect(runtimeConfig),
			});

			await db.migrate.latest();
			await doStartupValidation();
			await scanRssFeeds();
			await db.destroy();
		} catch (e) {
			exitOnCrossSeedErrors(e);
			await db.destroy();
		}
	}
);

createCommandWithSharedOptions("search", "Search for cross-seeds")
	.addOption(
		new Option(
			"--torrents <torrents...>",
			"torrent files separated by spaces"
		).hideHelp()
	)
	.action(async (options) => {
		try {
			const runtimeConfig = processOptions(options);
			setRuntimeConfig(runtimeConfig);
			initializeLogger();
			initializePushNotifier();
			logger.verbose({
				label: Label.CONFIGDUMP,
				message: inspect(runtimeConfig),
			});
			await db.migrate.latest();
			await doStartupValidation();
			await main();
			await db.destroy();
		} catch (e) {
			exitOnCrossSeedErrors(e);
			await db.destroy();
		}
	});

program.showHelpAfterError("(add --help for additional information)");

await program.parseAsync();<|MERGE_RESOLUTION|>--- conflicted
+++ resolved
@@ -74,15 +74,13 @@
 			fallback(fileConfig.dataMode, "safe")
 		)
 		.option(
-<<<<<<< HEAD
 			"-h, --hardlink-dir <dir>",
 			"Directory to output data-matched hardlinks to",
-			fileConfig.hardlinkDir
-=======
+			fileConfig.hardlinkDir)
+		.option(
 			"-dc --dataCategory <cat>",
 			"Category to assign torrents from data-based matching",
 			fallback(fileConfig.dataCategory, "cross-seed-data")
->>>>>>> 185c1a2c
 		)
 		.requiredOption(
 			"-i, --torrent-dir <dir>",
